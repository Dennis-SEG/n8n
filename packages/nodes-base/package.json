--- conflicted
+++ resolved
@@ -96,12 +96,8 @@
             "dist/nodes/Chargebee/Chargebee.node.js",
             "dist/nodes/Chargebee/ChargebeeTrigger.node.js",
             "dist/nodes/Coda/Coda.node.js",
-<<<<<<< HEAD
+            "dist/nodes/Copper/CopperTrigger.node.js",
             "dist/nodes/Cron.node.js",
-=======
-            "dist/nodes/Copper/CopperTrigger.node.js",
-            "dist/nodes/Dropbox/Dropbox.node.js",
->>>>>>> e0713863
             "dist/nodes/Discord/Discord.node.js",
             "dist/nodes/Dropbox/Dropbox.node.js",
             "dist/nodes/EditImage.node.js",
